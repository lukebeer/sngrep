--- conflicted
+++ resolved
@@ -29,12 +29,9 @@
  * This file include the functions that uses libpcap to do so.
  *
  */
-<<<<<<< HEAD
 #include <openssl/ssl.h>
 #include <openssl/err.h>
-=======
 #include <netdb.h>
->>>>>>> 145c8c7e
 #include "capture.h"
 #include "capture_tls.h"
 #include "sip.h"
@@ -47,12 +44,8 @@
 pcap_dumper_t *pd = NULL;
 //! FIXME Session handle
 pcap_t *handle;
-<<<<<<< HEAD
-int cnt = 0;
-=======
 //! Cache for DNS lookups
 struct dns_cache dnscache;
->>>>>>> 145c8c7e
 
 int
 capture_online()
@@ -269,10 +262,15 @@
         // XXX Build a header string
         memset(msg_header, 0, sizeof(msg_header));
         sprintf(msg_header, "T %s.%06ld ",  timestr, (long)ut_tv.tv_usec);
-<<<<<<< HEAD
-        sprintf(msg_header + strlen(msg_header), "%s:%u ",inet_ntoa(ip->ip_src), htons(tcp->th_sport));
-        sprintf(msg_header + strlen(msg_header), "-> %s:%u", inet_ntoa(ip->ip_dst), htons(tcp->th_dport));
         transport = 1;
+
+        if (is_option_enabled("capture.lookup")) {
+            sprintf(msg_header + strlen(msg_header), "%s:%u ", lookup_hostname(&ip->ip_src), htons(tcp->th_sport));
+            sprintf(msg_header + strlen(msg_header), "-> %s:%u", lookup_hostname(&ip->ip_dst), htons(tcp->th_dport));
+        } else {
+            sprintf(msg_header + strlen(msg_header), "%s:%u ", inet_ntoa(ip->ip_src), htons(tcp->th_sport));
+            sprintf(msg_header + strlen(msg_header), "-> %s:%u", inet_ntoa(ip->ip_dst), htons(tcp->th_dport));
+        }
 
         if (!strstr((const char*) msg_payload, "SIP/2.0")) {
             uint8 *decoded = malloc(2048);
@@ -286,16 +284,6 @@
             }
             free(decoded);
         }
-=======
-        if (is_option_enabled("capture.lookup")) {
-            sprintf(msg_header + strlen(msg_header), "%s:%u ", lookup_hostname(&ip->ip_src), htons(tcp->th_sport));
-            sprintf(msg_header + strlen(msg_header), "-> %s:%u", lookup_hostname(&ip->ip_dst), htons(tcp->th_dport));
-        } else {
-            sprintf(msg_header + strlen(msg_header), "%s:%u ", inet_ntoa(ip->ip_src), htons(tcp->th_sport));
-            sprintf(msg_header + strlen(msg_header), "-> %s:%u", inet_ntoa(ip->ip_dst), htons(tcp->th_dport));
-        }
-
->>>>>>> 145c8c7e
     } else {
         // Not handled protocol
         return;
